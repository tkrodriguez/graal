/*
 * Copyright (c) 2011, Oracle and/or its affiliates. All rights reserved.
 * DO NOT ALTER OR REMOVE COPYRIGHT NOTICES OR THIS FILE HEADER.
 *
 * This code is free software; you can redistribute it and/or modify it
 * under the terms of the GNU General Public License version 2 only, as
 * published by the Free Software Foundation.
 *
 * This code is distributed in the hope that it will be useful, but WITHOUT
 * ANY WARRANTY; without even the implied warranty of MERCHANTABILITY or
 * FITNESS FOR A PARTICULAR PURPOSE.  See the GNU General Public License
 * version 2 for more details (a copy is included in the LICENSE file that
 * accompanied this code).
 *
 * You should have received a copy of the GNU General Public License version
 * 2 along with this work; if not, write to the Free Software Foundation,
 * Inc., 51 Franklin St, Fifth Floor, Boston, MA 02110-1301 USA.
 *
 * Please contact Oracle, 500 Oracle Parkway, Redwood Shores, CA 94065 USA
 * or visit www.oracle.com if you need additional information or have any
 * questions.
 */
package com.oracle.graal.snippets;

import java.lang.reflect.*;

import org.junit.*;

import com.oracle.graal.api.code.*;
import com.oracle.graal.api.meta.*;
import com.oracle.graal.api.runtime.*;
import com.oracle.graal.compiler.*;
import com.oracle.graal.compiler.test.*;
import com.oracle.graal.nodes.*;
<<<<<<< HEAD
import com.oracle.graal.snippets.Snippet.SnippetInliningPolicy;
=======
import com.oracle.graal.nodes.type.*;
import com.oracle.graal.snippets.Snippet.InliningPolicy;
>>>>>>> a2cb70f5

/**
 * Tests for the {@link Word} type.
 */
public class WordTest extends GraalCompilerTest implements SnippetsInterface {

    private final SnippetInstaller installer;

    public WordTest() {
        TargetDescription target = Graal.getRequiredCapability(GraalCompiler.class).target;
<<<<<<< HEAD
        installer = new SnippetInstaller(runtime, target, new Assumptions(false));
=======
        Kind wordKind = target.wordKind;
        Stamp wordStamp = StampFactory.forInteger(wordKind, wordKind.getMinValue(), wordKind.getMaxValue());
        installer = new SnippetInstaller(runtime, target, wordStamp);
>>>>>>> a2cb70f5
    }

    private static final ThreadLocal<SnippetInliningPolicy> inliningPolicy = new ThreadLocal<>();

    @Override
    protected StructuredGraph parse(Method m) {
        ResolvedJavaMethod resolvedMethod = runtime.lookupJavaMethod(m);
        return installer.makeGraph(resolvedMethod, inliningPolicy.get());
    }

    @Test
    public void test_arithmetic() {
        long[] words = new long[] {Long.MIN_VALUE, Long.MIN_VALUE + 1, -1L, 0L, 1L, Long.MAX_VALUE - 1, Long.MAX_VALUE};
        for (long word : words) {
            for (int addend = -1000; addend < 1000; addend++) {
                test("plus_int", word, addend);
                test("plus_int", word, -addend);
                test("minus_int", word, addend);
                test("minus_int", word, -addend);
                test("plus_long", word, (long) addend);
                test("plus_long", word, (long) -addend);
                test("minus_long", word, (long) addend);
                test("minus_long", word, (long) -addend);

                test("and_int", word, addend);
                test("and_int", word, -addend);
                test("or_int", word, addend);
                test("or_int", word, -addend);
                test("and_long", word, (long) addend);
                test("and_long", word, (long) -addend);
                test("or_long", word, (long) addend);
                test("or_long", word, (long) -addend);
            }
            for (long addend : words) {
                test("plus_int", word, (int) addend);
                test("minus_int", word, (int) addend);
                test("plus_int", word, -((int) addend));
                test("minus_int", word, -((int) addend));
                test("plus_long", word, addend);
                test("minus_long", word, addend);
                test("plus_long", word, -addend);
                test("minus_long", word, -addend);

                test("and_int", word, (int) addend);
                test("or_int", word, (int) addend);
                test("and_int", word, -((int) addend));
                test("or_int", word, -((int) addend));
                test("and_long", word, addend);
                test("or_long", word, addend);
                test("and_long", word, -addend);
                test("or_long", word, -addend);
            }
        }
    }

    @Test
    public void test_compare() {
        long[] words = new long[] {Long.MIN_VALUE, Long.MIN_VALUE + 1, -1L, 0L, 1L, Long.MAX_VALUE - 1, Long.MAX_VALUE};
        for (long word1 : words) {
            for (long word2 : words) {
                for (String method : new String[] {"aboveOrEqual", "above", "belowOrEqual", "below"}) {
                    test(method, word1, word2);
                    test(method, word2, word1);
                }
            }
        }
    }

    @Test
    public void test_fromObject() {
        inliningPolicy.set(new SnippetInliningPolicy() {
            public boolean shouldInline(ResolvedJavaMethod method, ResolvedJavaMethod caller) {
                return SnippetInliningPolicy.Default.shouldInline(method, caller) && !method.getName().equals("hashCode");
            }
        });
        test("fromToObject", "object1", "object2");
        test("fromToObject", "object1", "object1");
        test("fromToObject", "object", null);
        test("fromToObject", null, "object");
        test("fromToObject", null, null);
        inliningPolicy.set(null);
    }

    @Snippet
    public static long plus_int(long word, int addend) {
        return Word.fromLong(word).plus(addend).toLong();
    }

    @Snippet
    public static long minus_int(long word, int addend) {
        return Word.fromLong(word).minus(addend).toLong();
    }

    @Snippet
    public static long plus_long(long word, long addend) {
        return Word.fromLong(word).plus(addend).toLong();
    }

    @Snippet
    public static long minus_long(long word, long addend) {
        return Word.fromLong(word).minus(addend).toLong();
    }

    @Snippet
    public static boolean aboveOrEqual(long word1, long word2) {
        return Word.fromLong(word1).aboveOrEqual(Word.fromLong(word2));
    }

    @Snippet
    public static boolean above(long word1, long word2) {
        return Word.fromLong(word1).above(Word.fromLong(word2));
    }

    @Snippet
    public static boolean belowOrEqual(long word1, long word2) {
        return Word.fromLong(word1).belowOrEqual(Word.fromLong(word2));
    }

    @Snippet
    public static boolean below(long word1, long word2) {
        return Word.fromLong(word1).below(Word.fromLong(word2));
    }

    @Snippet
    public static int fromToObject(Object o1, Object o2) {
        return Word.fromObject(o1).toObject().hashCode() + Word.fromObject(o2).toObject().hashCode();
    }

    @Snippet
    public static long and_int(long word, int addend) {
        return Word.fromLong(word).and(addend).toLong();
    }

    @Snippet
    public static long or_int(long word, int addend) {
        return Word.fromLong(word).or(addend).toLong();
    }

    @Snippet
    public static long and_long(long word, long addend) {
        return Word.fromLong(word).and(addend).toLong();
    }

    @Snippet
    public static long or_long(long word, long addend) {
        return Word.fromLong(word).or(addend).toLong();
    }
}<|MERGE_RESOLUTION|>--- conflicted
+++ resolved
@@ -32,12 +32,8 @@
 import com.oracle.graal.compiler.*;
 import com.oracle.graal.compiler.test.*;
 import com.oracle.graal.nodes.*;
-<<<<<<< HEAD
 import com.oracle.graal.snippets.Snippet.SnippetInliningPolicy;
-=======
 import com.oracle.graal.nodes.type.*;
-import com.oracle.graal.snippets.Snippet.InliningPolicy;
->>>>>>> a2cb70f5
 
 /**
  * Tests for the {@link Word} type.
@@ -48,13 +44,9 @@
 
     public WordTest() {
         TargetDescription target = Graal.getRequiredCapability(GraalCompiler.class).target;
-<<<<<<< HEAD
-        installer = new SnippetInstaller(runtime, target, new Assumptions(false));
-=======
         Kind wordKind = target.wordKind;
         Stamp wordStamp = StampFactory.forInteger(wordKind, wordKind.getMinValue(), wordKind.getMaxValue());
-        installer = new SnippetInstaller(runtime, target, wordStamp);
->>>>>>> a2cb70f5
+        installer = new SnippetInstaller(runtime, target, wordStamp, new Assumptions(false));
     }
 
     private static final ThreadLocal<SnippetInliningPolicy> inliningPolicy = new ThreadLocal<>();
