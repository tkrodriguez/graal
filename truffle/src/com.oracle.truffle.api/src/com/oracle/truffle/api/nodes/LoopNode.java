/*
 * Copyright (c) 2014, 2019, Oracle and/or its affiliates. All rights reserved.
 * DO NOT ALTER OR REMOVE COPYRIGHT NOTICES OR THIS FILE HEADER.
 *
 * The Universal Permissive License (UPL), Version 1.0
 *
 * Subject to the condition set forth below, permission is hereby granted to any
 * person obtaining a copy of this software, associated documentation and/or
 * data (collectively the "Software"), free of charge and under any and all
 * copyright rights in the Software, and any and all patent rights owned or
 * freely licensable by each licensor hereunder covering either (i) the
 * unmodified Software as contributed to or provided by such licensor, or (ii)
 * the Larger Works (as defined below), to deal in both
 *
 * (a) the Software, and
 *
 * (b) any piece of software and/or hardware listed in the lrgrwrks.txt file if
 * one is included with the Software each a "Larger Work" to which the Software
 * is contributed by such licensors),
 *
 * without restriction, including without limitation the rights to copy, create
 * derivative works of, display, perform, and distribute the Software and make,
 * use, sell, offer for sale, import, export, have made, and have sold the
 * Software and the Larger Work(s), and to sublicense the foregoing rights on
 * either these or other terms.
 *
 * This license is subject to the following condition:
 *
 * The above copyright notice and either this complete permission notice or at a
 * minimum a reference to the UPL must be included in all copies or substantial
 * portions of the Software.
 *
 * THE SOFTWARE IS PROVIDED "AS IS", WITHOUT WARRANTY OF ANY KIND, EXPRESS OR
 * IMPLIED, INCLUDING BUT NOT LIMITED TO THE WARRANTIES OF MERCHANTABILITY,
 * FITNESS FOR A PARTICULAR PURPOSE AND NONINFRINGEMENT. IN NO EVENT SHALL THE
 * AUTHORS OR COPYRIGHT HOLDERS BE LIABLE FOR ANY CLAIM, DAMAGES OR OTHER
 * LIABILITY, WHETHER IN AN ACTION OF CONTRACT, TORT OR OTHERWISE, ARISING FROM,
 * OUT OF OR IN CONNECTION WITH THE SOFTWARE OR THE USE OR OTHER DEALINGS IN THE
 * SOFTWARE.
 */
package com.oracle.truffle.api.nodes;

import com.oracle.truffle.api.CompilerDirectives;
import com.oracle.truffle.api.TruffleRuntime;
import com.oracle.truffle.api.frame.VirtualFrame;

/**
 * <p>
 * A loop node calls {@link RepeatingNode#executeRepeating(VirtualFrame) repeating nodes} as long as
 * it returns <code>true</code>. Using the loop node in a guest language implementation allows the
 * Truffle runtime to optimize loops in a better way. For example a Truffle runtime implementation
 * might decide to optimize loop already during its first execution (also called on stack
 * replacement OSR). Loop nodes are not intended to be implemented by Truffle runtime
 * implementations and not by guest language implementations.
 * </p>
 * <p>
 * Full usage example for guest language while node:
 * </p>
 *
 * <pre>
 * <code>
 * public class WhileNode extends GuestLanguageNode {
 *
 *     &#064;{@link Node.Child} private {@link LoopNode} loop;
 *
 *     public WhileNode(GuestLanguageNode conditionNode, GuestLanguageNode bodyNode) {
 *         loop = Truffle.getRuntime().createLoopNode(new WhileRepeatingNode(conditionNode, bodyNode));
 *     }
 *
 *     &#064;Override
 *     public Object execute({@link VirtualFrame} frame) {
 *         loop.executeLoop(frame);
 *         return null;
 *     }
 *
 *     private static class WhileRepeatingNode extends {@link Node} implements {@link RepeatingNode} {
 *
 *         &#064;{@link Node.Child} private GuestLanguageNode conditionNode;
 *         &#064;{@link Node.Child} private GuestLanguageNode bodyNode;
 *
 *         public WhileRepeatingNode(GuestLanguageNode conditionNode, GuestLanguageNode bodyNode) {
 *             this.conditionNode = conditionNode;
 *             this.bodyNode = bodyNode;
 *         }
 *
 *         public boolean executeRepeating({@link VirtualFrame} frame) {
 *             if ((boolean) conditionNode.execute(frame)) {
 *                 try {
 *                     bodyNode.execute(frame);
 *                 } catch (ContinueException ex) {
 *                     // the body might throw a continue control-flow exception
 *                     // continue loop invocation
 *                 } catch (BreakException ex) {
 *                     // the body might throw a break control-flow exception
 *                     // break loop invocation by returning false
 *                     return false;
 *                 }
 *                 return true;
 *             } else {
 *                 return false;
 *             }
 *         }
 *     }
 *
 * }
 *
 * // substitute with a guest language node type
 * public abstract class GuestLanguageNode extends {@link Node} {
 *
 *     public abstract Object execute({@link VirtualFrame} frame);
 *
 * }
 * // thrown by guest language continue statements
 * public final class ContinueException extends {@link ControlFlowException} {}
 * // thrown by guest language break statements
 * public final class BreakException extends {@link ControlFlowException} {}
 * </code>
 * </pre>
 *
 *
 * @see RepeatingNode
 * @see TruffleRuntime#createLoopNode(RepeatingNode)
 * @since 0.8 or earlier
 */
public abstract class LoopNode extends Node {
    /**
     * Constructor for subclasses.
     *
     * @since 0.8 or earlier
     */
    protected LoopNode() {
    }

    /**
     * Invokes one loop invocation by repeatedly calling
     * {@link RepeatingNode#executeRepeating(VirtualFrame) execute)} on the repeating node the loop
     * was initialized with. Any exceptions that occur in the execution of the repeating node will
     * just be forwarded to this method and will cancel the current loop invocation.
     *
     * @param frame the current execution frame or null if the repeating node does not require a
     *            frame
     * @return the loop exit status - this is useful for languages that need to return some information
     *            when exiting out of a loop (e.g. WebAssembly).
     * @since 0.8 or earlier
     * @deprecated use {@link #execute(VirtualFrame)} instead
     */
<<<<<<< HEAD
    public abstract int executeLoopWithStatus(VirtualFrame frame);

    /**
     * Same as {@link #executeLoopWithStatus(VirtualFrame)}, but ignores the loop exit status.
     * Provides backwards compatibility with language implementations that already depend on this method.
     *
     * @param frame the current execution frame or null if the repeating node does not require a
     *            frame
     */
    public void executeLoop(VirtualFrame frame) {
        executeLoopWithStatus(frame);
    }
=======
    @Deprecated
    public abstract void executeLoop(VirtualFrame frame);
>>>>>>> 627aa80b

    /**
     * Invokes one loop invocation by repeatedly calling
     * {@link RepeatingNode#executeRepeating(VirtualFrame) execute)} on the repeating node the loop
     * was initialized with. Any exceptions that occur in the execution of the repeating node will
     * just be forwarded to this method and will cancel the current loop invocation.
     *
     * @param frame the current execution frame or null if the repeating node does not require a
     *            frame
     * @return a value different than {@link RepeatingNode#CONTINUE_LOOP_STATUS}, which can be used
     *         in a language-specific way (for example, to encode structured jumps)
     * @since 19.3
     */
    public Object execute(VirtualFrame frame) {
        throw new AbstractMethodError("This method must be overridden in concrete subclasses.");
    }

    /**
     * Returns the repeating node the loop node was created with.
     *
     * @since 0.8 or earlier
     */
    public abstract RepeatingNode getRepeatingNode();

    /**
     * <p>
     * Reports the execution count of a loop for which a no {@link LoopNode} was used. The
     * optimization heuristics can use the loop count from non Truffle loops to guide compilation
     * and inlining better. Do not use {@link LoopNode} and {@link #reportLoopCount(Node, int)} at
     * the same time for one loop.
     * </p>
     *
     * <p>
     * Example usage with a custom loop: <code>
     * <pre>
     * public int executeCustomLoopSum(int[] data) {
     *     try {
     *         int sum = 0;
     *         for (int i = 0; i < data.length; i++) {
     *             sum += data[i];
     *         }
     *         return sum;
     *     } finally {
     *         LoopNode.reportLoopCount(this, data.length);
     *     }
     * }
     *
     * </pre>
     * </code>
     * </p>
     *
     * @param source the Node which invoked the loop.
     * @param iterations the number iterations to report to the runtime system
     * @since 0.12
     */
    public static void reportLoopCount(Node source, int iterations) {
        if (CompilerDirectives.inInterpreter()) {
            NodeAccessor.ACCESSOR.onLoopCount(source, iterations);
        }
    }

}<|MERGE_RESOLUTION|>--- conflicted
+++ resolved
@@ -144,23 +144,8 @@
      * @since 0.8 or earlier
      * @deprecated use {@link #execute(VirtualFrame)} instead
      */
-<<<<<<< HEAD
-    public abstract int executeLoopWithStatus(VirtualFrame frame);
-
-    /**
-     * Same as {@link #executeLoopWithStatus(VirtualFrame)}, but ignores the loop exit status.
-     * Provides backwards compatibility with language implementations that already depend on this method.
-     *
-     * @param frame the current execution frame or null if the repeating node does not require a
-     *            frame
-     */
-    public void executeLoop(VirtualFrame frame) {
-        executeLoopWithStatus(frame);
-    }
-=======
     @Deprecated
     public abstract void executeLoop(VirtualFrame frame);
->>>>>>> 627aa80b
 
     /**
      * Invokes one loop invocation by repeatedly calling
