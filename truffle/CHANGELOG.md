--- conflicted
+++ resolved
@@ -15,12 +15,9 @@
 * Added `ConditionProfile#create()` as an alias of `createBinaryProfile()` so it can be used like `@Cached ConditionProfile myProfile`. 
 * Improved `AssumedValue` utility class: Code that reads the value but can not constant fold it does not need to deopt when the value changes.
 * A `TruffleFile` for an empty path is no more resolved to the current working directory.
-<<<<<<< HEAD
 * Added [`SourceBuilder.canonicalizePath(boolean)`](https://www.graalvm.org/truffle/javadoc/com/oracle/truffle/api/source/Source.SourceBuilder.html) to control whether the `Source#getPath()` should be canonicalized.
 * Deprecated and renamed `TruffleFile.getMimeType` to [TruffleFile.detectMimeType](https://www.graalvm.org/truffle/javadoc/com/oracle/truffle/api/TruffleFile.html#detectMimeType--). The new method no longer throws `IOException` but returns `null` instead.
-=======
 * The languages are responsible for stopping and joining the stopped `Thread`s in the [TruffleLanguage.finalizeContext](https://www.graalvm.org/truffle/javadoc/com/oracle/truffle/api/TruffleLanguage.html#finalizeContext-C-).
->>>>>>> f66dd3ef
 
 ## Version 20.1.0
 * Added `@GenerateLibrary(dynamicDispatchEnabled = false)` that allows to disable dynamic dispatch semantics for a library. The default is `true`.
